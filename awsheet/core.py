import re
import os
import subprocess
import argparse
import sys
import logging
import atexit
import boto
import boto.ec2
import boto.ec2.elb
import collections
import boto.cloudformation
import boto.vpc
import boto.route53

def parse_cli_args():
    parser = argparse.ArgumentParser(description='create and destroy AWS resources idempotently')
    parser.add_argument('-d', '--destroy', help='release the resources (terminate instances, delete stacks, etc)', action='store_true')
    parser.add_argument('-e', '--environment', help='e.g. production, staging, testing, etc', default='testing')
    parser.add_argument('-r', '--region', help='region name to connect to', default='us-east-1')
    parser.add_argument('-v', '--version', help='create/destroy resources associated with a version to support '
                                                'having multiple versions of resources running at the same time. '
                                                'Some resources are not possibly able to support versions - '
                                                'such as CNAMEs without a version string.')
    #- TODO: to support this 'dry_run' feature request, we will add
    #-     a wrapper library for all the boto stuff and import boto through that abstraction
    #-     all the boto stuff that would write something will then be placed in a sub-layer of the
    #-     overall boto abstraction that doesn't run in dry_run mode
    #-     (when some lookupable way to access the value
    #-     that is set here in some kind of "mode configuration" object says that we are in 'dry_run' mode.
    #-      (configuration object in C would be bitmask of logical OR flags kind of data structure / an object with
    #-      a bunch of bool-like attributes for each mode...))
    #parser.add_argument('-n', '--dry-run', help='environment', action='store_true')
    #self.args = parser.parse_args()
    return parser.parse_args()



def get_region():
    cli_args = parse_cli_args()
    return cli_args.region



class AWSHeet:

    TAG = 'AWSHeet'

    def __init__(self, defaults={}, name=None, region=None, args=None):
        self.defaults = defaults
        self.resources = []
        if args is None:
            self.args = parse_cli_args()
        else:
            self.args = args

        if self.args.region and region is None:
           self.region = self.args.region
        else:
            self.region = region

        self.logger = logging.getLogger(__name__)
        self.logger.setLevel(logging.DEBUG)
        handler = logging.StreamHandler(sys.stdout)
        #handler.setLevel(logging.INFO)
        formatter = logging.Formatter('%(asctime)s - %(name)s - %(levelname)s - %(message)s')
        handler.setFormatter(formatter)
        self.logger.addHandler(handler)
        self.base_dir = os.path.dirname(os.path.realpath(sys.argv[0]))

        #- allow user to explicitly set project name
        default_base_name = os.path.basename(sys.argv[0]).split('.')[0]

        if name is None:
            self.base_name = default_base_name
        else:
            self.logger.info('Using parameter-based name override: {}'.format(name))
            self.base_name = name


        self.load_creds()

        #- resource reference table - this is used to refer to other resources by '@name'
        self.resource_refs = dict()

        #- If a resource needs some events to occur before it can fully converge then
        #- it must converge in 2 phases.
        #- In the second phase the resource can assume the resource reference table is complete

        #- It implements the second phase of convergence by declaring itself as a dependent resource
        #- Heet will register that resources converge_dependency() method to run at exit
        self.dependent_resources = dict()

        #- if we are run in destroy mode, do everything except call converge() on the resources
        #- in the resources list, then exit. At exit time, run this function.
        atexit.register(self._finalize)


        #- All the AWS API service connection objects
        self.aws_service_connections = self.create_aws_service_connections(region=self.get_region())
        self.logger.info('AWS Region: {}'.format(self.get_region()))



    def create_aws_service_connections(self, region):
        '''Create a connection to all the services needed.
        Helper objects reference these connection objects so that there is a single code path for contacting the AWS API
        that all goes through this Heet object'''
        service_connections = {region: {}}

        service_connections[region]['route53'] = boto.route53.connect_to_region(region)
        service_connections[region]['cloudformation'] = boto.cloudformation.connect_to_region(region, aws_access_key_id=self.access_key_id, aws_secret_access_key=self.secret_access_key)
        service_connections[region]['ec2'] = boto.ec2.connect_to_region(region, aws_access_key_id=self.access_key_id, aws_secret_access_key=self.secret_access_key)
        service_connections[region]['vpc'] = boto.vpc.connect_to_region(region, aws_access_key_id=self.access_key_id, aws_secret_access_key=self.secret_access_key)

        return service_connections



    def service_is_region_specific(self, service_name):
        return (service_name in ['route53', 'ec2', 'vpc', 'cloudformation'])



    def get_aws_service_connection(self, service_name, region=None):
        '''return the aws api service connection obejct for the named service in the named region'''
        if region is None:
            region = self.get_region()

        if self.service_is_region_specific(service_name):
            service_c = self.aws_service_connections[region][service_name]
        else:
            service_c = self.aws_service_connections[service_name]
        return service_c



    def load_creds(self):
        """Load credentials in preferred order 1) from x.auth file 2) from environmental vars or 3) from ~/.boto config"""

        user_boto_config = os.path.join(os.environ.get('HOME'), ".boto")
        self.parse_creds_from_file(user_boto_config)


        if os.getenv('AWS_ACCESS_KEY_ID', None) is not None:
            self.access_key_id = os.getenv('AWS_ACCESS_KEY_ID', None)
        if os.getenv('AWS_SECRET_ACCESS_KEY', None) is not None:
            self.secret_access_key = os.getenv('AWS_SECRET_ACCESS_KEY', None)

        auth_file = os.path.join(self.base_dir, self.base_name + ".auth")
        self.parse_creds_from_file(auth_file)

        self.logger.debug("using account AWS_ACCESS_KEY_ID=%s" % self.access_key_id)



    def parse_creds_from_file(self, filename):
        if not os.path.exists(filename):
            return
        with open(filename) as f:
            for line in f:
                match = re.match('^[^#]*AWS_ACCESS_KEY_ID\s*=\s*(\S+)', line, re.IGNORECASE)
                if match:
                    self.access_key_id = match.group(1)
                match = re.match('^[^#]*AWS_SECRET_ACCESS_KEY\s*=\s*(\S+)', line, re.IGNORECASE)
                if match:
                    self.secret_access_key = match.group(1)



    def is_resource_ref(self, ref_str):
        """Tests if ref_str is in a format that can be considered a resource reference
        Currently this format is not yet enforced anywhere."""
        if isinstance(ref_str, collections.Sequence) and ref_str[0] == '@':
            return True
        else:
            return False



    def add_resource_ref(self, resource, resource_ref_key):
        """Adds a resource to a dictionary so it can be referred to by a name / key
        Essentially the resource list, but without ordering constraints and with a requirement
        for random access of specific, named resources"""
        self.resource_refs[resource_ref_key] = resource



    def add_resource(self, resource):
        """Adds resources to a list and calls that resource's converge method"""
        self.resources.append(resource)
        self.logger.info('{}: added resource: {}'.format(self.__class__.__name__, resource.__class__.__name__))
        return resource



    def converge_all(self, mode='test'):
        """Converges all the resources"""
        if mode == 'test':
            self.logger.info('In real mode, this will loop through the resources and call converge on each one. Returning having done nothing...')
            return


        else:
            for res_x in self.resources:
                #- catch exceptions in the converge() cycle
                #- to avoid calling the atexit functions
                #- when we are exiting because of an error
                try:
                    res_x.converge()
                except Exception as err:
                    self.logger.error('Exception caught in converge phase of {} resource: {}'.format(res_x.__class__.__name__, str(err)) )
                    #- skip execution of registered atexit functions
                    os._exit(os.EX_SOFTWARE)
    
    


    def add_dependent_resource(self, dependent_resource, key_name):
        """Adds resources to a list and registers that resource's converge_dependency() method
        to be called at program exit and passes it the resource_name that it passed us.
<<<<<<< HEAD
        When a resource calls this, it can use they key_name as a tag, so that
        if a resource has multiple reasons to mark a resource as dependent, an association with each dependent
        event can be made. Each invocation of this method results in another call of the resources 'converge_dependency'
        method at the time of program exit. 
=======
        When a resource calls this, it also passes in a tag, used internally as a dict key, so that
        if a resource makes multiple calls to this, they can associate a string with each dependent
        event that they need to handle when the resource's converge_dependency() method is called back
        self.dependent_resources[key_name] = dependent_resource
        at program exit.

>>>>>>> b9941a98
        Callbacks and tags are issued at exit in LIFO order."""
        atexit.register(dependent_resource.converge_dependency, key_name)
        return



    def _finalize(self):
        """Used only in destroy mode.
        Run this function automatically atexit. If --destroy flag is use, destroy all resouces in reverse order"""
        if not self.args.destroy:
            return
        sys.stdout.write("You have asked to destroy the following resources from [ %s / %s ]:\n\n" % (self.base_name, self.get_environment()))
        for resource in self.resources:
            print " * %s" % resource
        sys.stdout.write("\nAre you sure? y/N: ")
        choice = raw_input().lower()
        if choice != 'y':
            self.logger.warn("Abort - not destroying resources from [ %s / %s ] without affirmation" % (self.base_name, self.get_environment()))
            exit(1)
        for resource in reversed(self.resources):
            resource.destroy()
        self.logger.info("all AWS resources in [ %s / %s ] have had destroy() called" % (self.base_name, self.get_environment()))



    def get_region(self):
        #return self.get_value('region', kwargs=args, default='us-east-1', required=True)
        return self.region

    def get_project(self):
        return self.base_name

    def get_version(self):
        return self.args.version if self.args.version else 0

    def get_environment(self):
        return self.args.environment

    def get_destroy(self):
        return self.args.destroy



    def get_value(self, name, kwargs={}, default='__unspecified__', required=False):
        """return first existing value from 1) kwargs dict params 2) global heet defaults 3) default param or 4) return None"""
        if (name in kwargs):
            return kwargs[name]
        if (name in self.defaults):
            return self.defaults[name]
        if (default != '__unspecified__'):
            return default
        if required:
            raise Exception("You are missing a required argument or default value for '%s'." % (name))
        return None



    def exec_awscli(self, cmd):
        init_env = os.environ.copy()
        env = dict()

        #- strip the environment of non utf-8 encodable characters or Popen will fail
        for key_x, value_x in init_env.iteritems():
            key_y = value_y = ''
            try:
                key_y = str(key_x).encode('utf-8', 'replace')
                value_y = str(value_x).encode('utf-8', 'replace')
            except UnicodeDecodeError as err:
                print "removing environment setting {} from passed env due to Unicode Error.({})".format(key_x, value_x)
                key_y = value_y = ''
            env[key_y] = value_y

        env['AWS_ACCESS_KEY_ID'] = self.access_key_id.encode('utf-8')
        env['AWS_SECRET_ACCESS_KEY'] = self.secret_access_key.encode('utf-8')

        proc = subprocess.Popen(cmd, stdout=subprocess.PIPE, env=env)
        return proc.communicate()[0]



    def add_instance_to_elb(self, defaults, elb_name, instance_helper):
        #-TODO: move this to Load Balancer Helper type when ELBHelper is implemented
        if self.args.destroy:
            return
        conn = boto.ec2.elb.connect_to_region(
            self.get_region(),
            aws_access_key_id=self.access_key_id,
            aws_secret_access_key=self.secret_access_key)
        lb = conn.get_all_load_balancers(load_balancer_names=[elb_name])[0]
        instance_id = instance_helper.get_instance().id
        self.logger.info("register instance %s on %s" % (instance_id, elb_name))
        lb.register_instances(instance_id)<|MERGE_RESOLUTION|>--- conflicted
+++ resolved
@@ -212,26 +212,19 @@
                     self.logger.error('Exception caught in converge phase of {} resource: {}'.format(res_x.__class__.__name__, str(err)) )
                     #- skip execution of registered atexit functions
                     os._exit(os.EX_SOFTWARE)
-    
-    
+
+
 
 
     def add_dependent_resource(self, dependent_resource, key_name):
         """Adds resources to a list and registers that resource's converge_dependency() method
         to be called at program exit and passes it the resource_name that it passed us.
-<<<<<<< HEAD
+
         When a resource calls this, it can use they key_name as a tag, so that
         if a resource has multiple reasons to mark a resource as dependent, an association with each dependent
         event can be made. Each invocation of this method results in another call of the resources 'converge_dependency'
-        method at the time of program exit. 
-=======
-        When a resource calls this, it also passes in a tag, used internally as a dict key, so that
-        if a resource makes multiple calls to this, they can associate a string with each dependent
-        event that they need to handle when the resource's converge_dependency() method is called back
-        self.dependent_resources[key_name] = dependent_resource
-        at program exit.
-
->>>>>>> b9941a98
+        method at the time of program exit.
+
         Callbacks and tags are issued at exit in LIFO order."""
         atexit.register(dependent_resource.converge_dependency, key_name)
         return
