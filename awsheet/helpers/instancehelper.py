from ..core import AWSHeet
from .awshelper import AWSHelper
from .nicknamehelper import NickNameHelper
import time
import re
import os
import json
import subprocess
import tempfile
import argparse
import sys
import logging
import atexit
import boto
import boto.ec2
import boto.ec2.elb
import boto.cloudformation
import boto.vpc

class InstanceHelper(AWSHelper):
    "modular and convergent ec2 instances"
    def __init__(self, heet, role, normalize_name=False, **kwargs):
        self.heet = heet
        self.role = role
        self.environment = heet.get_value('environment', kwargs, default=heet.get_environment())
        self.normalize_name = normalize_name
        self.kwargs = kwargs
        self.ami = heet.get_value('ami', kwargs)
        self.pv_ami = heet.get_value('pv_ami', kwargs)
        self.hvm_ami = heet.get_value('hvm_ami', kwargs)
        self.key_name = heet.get_value('key_name', kwargs)
        self.instance_type = heet.get_value('instance_type', kwargs, default='t1.micro')
        # if instance does not support pv ami, use the default hvm_ami if defined
        if not self.supports_pv() and not self.hvm_ami is None:
            self.ami = self.hvm_ami
        # if self.ami is not defined (by default or via parameter), use the default pv_ami if defined
        if self.ami is None and not self.pv_ami is None:
            self.ami = self.pv_ami
        self.version = heet.get_value('version', kwargs, default=heet.get_version())
        self.index = heet.get_value('index', kwargs, default=InstanceHelper.get_count_of_role(role))
        # if subnets is provided as a list, pick a round-robin subnet_id
        self.subnets = heet.get_value('subnets', kwargs, default=[])
        if (isinstance(self.subnets, list) and len(self.subnets) > 0):
            # self.index is one-based so subtract one to get zero-based
            default_subnet_id = self.subnets[(self.index - 1) % len(self.subnets)]
        else:
            default_subnet_id = None
        self.subnet_id = heet.get_value('subnet_id', kwargs, default=default_subnet_id)
        # combine base_security_groups from heet defaults and security_groups from kwargs
        self.base_security_groups = heet.get_value('base_security_groups', default=[])
        self.security_groups = heet.get_value('security_groups', kwargs, default=[])
        self.security_groups.extend(self.base_security_groups)
        user_data = heet.get_value('user_data', kwargs)
        self.user_data = json.dumps(user_data) if type(user_data) == dict else user_data
        self.conn = boto.ec2.connect_to_region(
            heet.get_region(),
            aws_access_key_id=heet.access_key_id,
            aws_secret_access_key=heet.secret_access_key)
        self.vpc_conn = boto.vpc.connect_to_region(
            heet.get_region(),
            aws_access_key_id=heet.access_key_id,
            aws_secret_access_key=heet.secret_access_key)
        self.public = heet.get_value('associate_public_ip_address', kwargs, default=self.is_subnet_public(self.subnet_id))

        # need unique way of identifying the instance based upon the inputs of this class (i.e. not the EC2 instance-id)
        #self.unique_tag = '%s__%s__v%s__i%s' % (self.role, self.environment, self.version, self.index)
        self.unique_tag = '%s/%s/v=%s/%s/%s/index=%s/%s' % (self.heet.base_name, self.environment, self.version, self.ami, self.instance_type, self.index, self.role)
        # call post_init_hook before add_resource/converge
        self.post_init_hook()
        heet.add_resource(self)

    def __str__(self):
        return "Instance %s" % self.unique_tag

    def get_resource_object(self):
        """return boto object for existing resource or None of doesn't exist. the response is not cached"""
        for instance in self.conn.get_only_instances(filters={'tag:'+AWSHeet.TAG:self.unique_tag}):
            if instance.state == 'pending' or instance.state == 'running':
                return instance
        return None

    def get_instance(self):
        """cached copy of get_resource_object()"""
        if not hasattr(self, 'instance') or self.instance is None:
            self.instance = self.get_resource_object()
        return self.instance

    def find_key_name(self):
        """returns first Key Pair returned by api. This is just a guess that should work for some people if no key pair is specified"""
        key_pairs = self.conn.get_all_key_pairs()
        if len(key_pairs) == 0:
            raise Exception("your AWS account must have at least one Key Pair https://console.aws.amazon.com/ec2/v2/home?region=us-east-1#KeyPairs:")
        return key_pairs[0].name

    def provision_resource(self):
        """ask EC2 for a new instance and return boto ec2 instance object"""

        self.heet.logger.info("provisioning ec2 instance type %s for role=%s and environment=%s" % (self.instance_type, self.role, self.environment))

        if (self.key_name is None):
            self.key_name = self.find_key_name()
            self.heet.logger.debug("no key_name was provided, so use the first Key Pair from api: '%s'" % self.key_name)

        run_kwargs = {
            # only supporting 1 instance per reservation / helper
            'min_count' : 1,
            'max_count' : 1,
            'key_name' : self.key_name,
            'user_data' : self.user_data,
            'instance_type' : self.instance_type
            }

        # pass in any possibly argument to run_instances based on constructor args and heet defaults
        for arg in [
            'addressing_type', 'placement', 'kernel_id', 'ramdisk_id', 'monitoring_enabled',
            'block_device_map', 'disable_api_termination', 'instance_initiated_shutdown_behavior',
            'private_ip_address', 'placement_group', 'client_token', 'additional_info',
            'instance_profile_name', 'instance_profile_arn', 'tenancy', 'ebs_optimized', 'dry_run'
            ]:
            run_kwargs[arg] = self.heet.get_value(arg, kwargs=self.kwargs)

        if self.subnet_id:
            # AWS expect security group *ids* when calling via this technique
            # create network interface with security_groups and public ip address
            interface = boto.ec2.networkinterface.NetworkInterfaceSpecification(
                subnet_id=self.subnet_id,
                groups=self.security_groups,
                associate_public_ip_address=self.public
                )
            interfaces = boto.ec2.networkinterface.NetworkInterfaceCollection(interface)
            run_kwargs['network_interfaces'] = interfaces
        else:
            # AWS expect security groups *names* when calling via this technique
            run_kwargs['security_groups'] = self.security_groups

        #run_kwargs['dry_run'] = True
        reservation = self.conn.run_instances(self.ami, **run_kwargs)
        return reservation.instances[0]



    def wait_unil_ready(self):
        while True:
            try:
                self.instance.update()
                if self.instance.state != "pending":
                    break
                self.heet.logger.debug("%s state=%s" % (self.instance, self.instance.state))
            except boto.exception.EC2ResponseError as e:
                self.heet.logger.debug("waiting for instance %s" % self.instance)
            time.sleep(3)



    def wait_until_terminated(self):
        while True:
            try:
                self.instance.update()
                if self.instance.state == 'terminated':
                    break
                self.heet.logger.debug("%s state=%s" % (self.instance, self.instance.state))
            except boto.exception.EC2ResponseError as e:
                self.heet.logger.debug("waiting for instance %s" % self.instance)
            time.sleep(3)
        return



    def converge(self):
        if not self.get_instance():
            self.instance = self.provision_resource()
            self.wait_unil_ready()
        self.set_tag(AWSHeet.TAG, self.unique_tag)
        self.set_tag('Name', self.get_name())
        if self.get_dnsname():
            NickNameHelper(self.heet, self.get_dnsname(), self)
        if self.get_index_dnsname():
            NickNameHelper(self.heet, self.get_index_dnsname(), self)
        self.post_converge_hook()
        name = self.get_dnsname()
        if not name:
            name = self.get_instance().public_dns_name
        if not name:
            name = self.get_instance().ip_address
        self.heet.logger.info("the following instance is ready '%s'" % name)
        return self



    def destroy(self):
        # TODO consider deleting all CNAMEs that point to public dns name
        instance = self.get_instance()
        if not instance:
            return
        self.pre_destroy_hook()
        if self.get_dnsname():
            NickNameHelper(self.heet, self.get_dnsname(), self).destroy()
        if self.get_index_dnsname():
            NickNameHelper(self.heet, self.get_index_dnsname(), self).destroy()
        self.heet.logger.info("terminating %s" % instance)
        self.conn.terminate_instances([instance.id])
        self.wait_until_terminated()
        return



    def get_cname_target(self):
        """returns public_dns_name"""
        if self.public:
            return self.get_instance().public_dns_name
        else:
            return self.get_instance().private_ip_address

    def get_basename(self):
        """returns a base name, usually a combination of role and environment"""
        str = '%s-%s' % (self.environment, self.role)
        return re.sub('[^A-z0-9\-]', '-', str)

    def get_name(self):
        """returns a unique host name, usually a combination of role and environment and something unique about the instance. When converging, an Name tag is created with this value"""
        if self.get_instance():
            octets = self.get_instance().private_ip_address.split('.')
        else:
            octets = '0.0.0.0'.split('.')
        return '%s-%s-%s-%s-%s' % (self.get_basename(), octets[0], octets[1], octets[2], octets[3])

    def get_dnsname(self):
        """returns a unique dns name based on get_name()/get_basename() including domain. Return None when no domain provided or other exception"""
        try:
            return self.get_name() + self.heet.get_value('domain', required=True)
        except:
            return None

    def get_index_dnsname(self):
        """returns a unique dns name based on instance get_basename() and index including domain. Return None when no domain provided or other exception"""
        try:
            return "%s-%02d%s" % (self.get_basename(), self.index, self.heet.get_value('domain', required=True))
        except:
            return None

    def set_tag(self, key, value):
        """add tag to the instance. This operation is idempotent. Tags are automatically destroyed when instances are terminated"""
        instance = self.get_instance()
<<<<<<< HEAD
        if instance is None:
            self.heet.logger.debug("Can't set tag on null instance")

        else:
            if key in instance.tags and instance.tags[key] == value:
                return
            self.heet.logger.debug("setting tag %s=%s on instance %s" % (key, value, instance))
=======
        if instance and key in instance.tags and instance.tags[key] == value:
            return
        self.heet.logger.debug("setting tag %s=%s on instance %s" % (key, value, instance))
        if instance:
>>>>>>> 46c4e01c
            instance.add_tag(key, value)

    # cache whether or not a subnet is public or private
    subnet_public = {}

    def is_subnet_public(self, subnet_id):
        """returns true if the Subnet is associated with a Route Table with a default route to an Internet Gateway"""

        # cache whether or not a subnet is public or private
        if subnet_id in InstanceHelper.subnet_public:
            return InstanceHelper.subnet_public[subnet_id]

        # get the route table associated with this subnet (or the default/main route table)
        route_tables = self.vpc_conn.get_all_route_tables(None, filters={'association.subnet-id': subnet_id})
        if len(route_tables) == 0:
            route_tables = self.vpc_conn.get_all_route_tables(None, filters={'association.main': 'true' })
        route_table = route_tables[0]

        # find the default route in the table and see if it points at an internet gateway
        public = False
        for r in route_table.routes:
            if r.destination_cidr_block == '0.0.0.0/0' and r.gateway_id and re.match('^igw-', r.gateway_id):
                public = True

        InstanceHelper.subnet_public[subnet_id] = public
        return public

    role_counts = {}
    @classmethod
    def get_count_of_role(cls, role):
        """Return count of instances with this role. First invocation returns 1, second returns 2, etc."""
        current_count = cls.role_counts[role] if role in cls.role_counts else 0
        current_count += 1
        cls.role_counts[role] = current_count
        return current_count

    def supports_pv(self):
        """Return True when self.instance_type can boot from paravirtual EBS image (not HVM)
        http://aws.amazon.com/amazon-linux-ami/instance-type-matrix/"""
        return not re.search('^(i2|cc2|g2|cg1|r3)\.', self.instance_type)
<|MERGE_RESOLUTION|>--- conflicted
+++ resolved
@@ -241,7 +241,6 @@
     def set_tag(self, key, value):
         """add tag to the instance. This operation is idempotent. Tags are automatically destroyed when instances are terminated"""
         instance = self.get_instance()
-<<<<<<< HEAD
         if instance is None:
             self.heet.logger.debug("Can't set tag on null instance")
 
@@ -249,12 +248,6 @@
             if key in instance.tags and instance.tags[key] == value:
                 return
             self.heet.logger.debug("setting tag %s=%s on instance %s" % (key, value, instance))
-=======
-        if instance and key in instance.tags and instance.tags[key] == value:
-            return
-        self.heet.logger.debug("setting tag %s=%s on instance %s" % (key, value, instance))
-        if instance:
->>>>>>> 46c4e01c
             instance.add_tag(key, value)
 
     # cache whether or not a subnet is public or private
