from ..core import AWSHeet
from .awshelper import AWSHelper
from .nicknamehelper import NickNameHelper
import pprint
import time
import re
import os
import json
import subprocess
import tempfile
import argparse
import sys
import logging
import atexit
import boto
import boto.ec2
import boto.ec2.elb
import boto.cloudformation
import boto.vpc

class subnetCache(object):
    '''cache whether or not a subnet is public or private'''
    def __init__(self):
        self.subnet_public = {'key' : 'value'}

    def __getattr__(self, attr):
        """delegate everything to the hash for the moment while this is being factored out of mainline"""
        return getattr(self.subnet_public, attr )

    def __setattr(self, attr, value):
        """delegate everything to the hash for the moment while this is being factored out of InstanceHelper mainline"""
        return setattr(self.subnet_public, attr, value)




class InstanceHelper(AWSHelper):
    """Idempotently create instances"""

    #- keeps track of indexes for every subsequently created class accumulated per specific role name
    #- during the object lifetime of the class object. (One execution of a module usually)
    role_counts = {}

    def __init__(self, heet, role, normalize_name=False, *args, **kwargs):
        print 'entered InstanceHelper __init__'
        sys.stdout.flush()
        #heet.logger.debug('{}.__init__: kwargs {}'.format(self.__class__.__name__, pprint.pprint(kwargs)) )
        print '{}.__init__: kwargs {}'.format(self.__class__.__name__, kwargs)
        self.heet = heet

        self.role = role
        self.environment = heet.get_value('environment', kwargs, default=heet.get_environment())
        self.normalize_name = normalize_name
        self.kwargs = kwargs

        self.ami = heet.get_value('ami', kwargs)
        self.pv_ami = heet.get_value('pv_ami', kwargs)
        self.hvm_ami = heet.get_value('hvm_ami', kwargs)
        self.key_name = heet.get_value('key_name', kwargs)
        self.instance_type = heet.get_value('instance_type', kwargs, default='t1.micro')

        # if instance does not support pv ami, use the default hvm_ami if defined
        if not self.supports_pv() and not self.hvm_ami is None:
            self.ami = self.hvm_ami


        # if self.ami is not defined (by default or via parameter), use the default pv_ami if defined
        if self.ami is None and not self.pv_ami is None:
            self.ami = self.pv_ami


        self.version = heet.get_value('version', kwargs, default=heet.get_version())
        self.index = heet.get_value('index', kwargs, default=InstanceHelper.get_count_of_role(role))


        # if subnets is provided as a list, pick a round-robin subnet_id
        self.subnets = heet.get_value('subnets', kwargs, default=[])

        if (isinstance(self.subnets, list) and len(self.subnets) > 0):
            # offset by 1. zero-based indexes in python lists
            default_subnet_id = self.subnets[ ((self.index - 1) % len(self.subnets)) ]

        else:
            default_subnet_id = None


        self.subnet_id = heet.get_value('subnet_id', kwargs, default=default_subnet_id)


        # combine base_security_groups from heet defaults and security_groups from kwargs
        self.base_security_groups = heet.get_value('base_security_groups', default=[])
        self.security_groups = heet.get_value('security_groups', kwargs, default=[])
        self.security_groups.extend(self.base_security_groups)
        user_data = heet.get_value('user_data', kwargs)

        #- if the user_data is a dict, json encode it. Else assume it is JSON-encoded already.
        self.user_data = json.dumps(user_data) if type(user_data) == dict else user_data

<<<<<<< HEAD
        self.conn = boto.ec2.connect_to_region(
            heet.get_region(),
            aws_access_key_id=heet.access_key_id,
            aws_secret_access_key=heet.secret_access_key)

        self.vpc_conn = boto.vpc.connect_to_region(
            heet.get_region(),
            aws_access_key_id=heet.access_key_id,
            aws_secret_access_key=heet.secret_access_key)


        #- NBD: self.public == will this instance have a publicly-accessible IP address or not?
        #self.public = heet.get_value('associate_public_ip_address', kwargs, default=self.is_subnet_public(self.subnet_id))
        self.public = heet.get_value('associate_public_ip_address', kwargs, default=False)

=======
        self.conn = self.heet.get_aws_service_connection(service_name='ec2')
        self.vpc_conn = self.heet.get_aws_service_connection(service_name='vpc')

        #self.conn = boto.ec2.connect_to_region(
        #    heet.get_region(),
        #    aws_access_key_id=heet.access_key_id,
        #    aws_secret_access_key=heet.secret_access_key)
        #self.vpc_conn = boto.vpc.connect_to_region(
        #    heet.get_region(),
        #    aws_access_key_id=heet.access_key_id,
        #    aws_secret_access_key=heet.secret_access_key)


        self.public = heet.get_value('associate_public_ip_address', kwargs, default=self.is_subnet_public(self.subnet_id))
>>>>>>> b9941a98

        # need unique way of identifying the instance based upon the inputs of this class (i.e. not the EC2 instance-id)
        self.unique_tag = '%s/%s/v=%s/%s/%s/index=%s/%s' % (self.heet.base_name, self.environment, self.version, self.ami, self.instance_type, self.index, self.role)


        #- Heet Protocol:
        # call post_init_hook before add_resource/converge
        self.post_init_hook()

        #- Heet Protocol:
        #-  add_resource to the list of resources that the AWSHeet object is
        #-  responsible for calling back the converge methods of.
        heet.add_resource(self)



    def __str__(self):
        return "Instance %s" % self.unique_tag



    def get_resource_object(self):
        """return boto object for existing resource or None of doesn't exist. the response is not cached"""
<<<<<<< HEAD

        for instance in self.conn.get_only_instances(filters={'tag:'+AWSHeet.TAG:self.unique_tag}):
            if instance.state == 'pending' or instance.state == 'running':
                return instance
        return None
=======
        matching_instances = self.conn.get_only_instances(filters={'tag:'+AWSHeet.TAG:self.unique_tag})
        if len(matching_instances) > 0:
            return matching_instances[0]
        else:
            return None
>>>>>>> b9941a98



    def get_instance(self):
        """cached copy of get_resource_object()"""
        if not hasattr(self, 'instance') or self.instance is None:
            self.instance = self.get_resource_object()
        return self.instance



    def find_key_name(self):
        """returns first Key Pair returned by api. This is just a guess that should work for some people if no key pair is specified"""
        key_pairs = self.conn.get_all_key_pairs()
        if len(key_pairs) == 0:
            raise Exception("your AWS account must have at least one Key Pair https://console.aws.amazon.com/ec2/v2/home?region=us-east-1#KeyPairs:")
        return key_pairs[0].name



    def provision_resource(self):
        """ask EC2 for a new instance and return boto ec2 instance object"""

        self.heet.logger.info("provisioning ec2 instance type %s for role=%s and environment=%s" % (self.instance_type, self.role, self.environment))

        if (self.key_name is None):
            self.key_name = self.find_key_name()
            self.heet.logger.debug("no key_name was provided, so use the first Key Pair from api: '%s'" % self.key_name)


        run_kwargs = {
            # only supporting 1 instance per reservation / helper
            'min_count' : 1,
            'max_count' : 1,
            'key_name' : self.key_name,
            'user_data' : self.user_data,
            'instance_type' : self.instance_type
            }


        # pass in any possibly argument to run_instances based on constructor args and heet defaults
        for arg in [
            'addressing_type', 'placement', 'kernel_id', 'ramdisk_id', 'monitoring_enabled',
            'block_device_map', 'disable_api_termination', 'instance_initiated_shutdown_behavior',
            'private_ip_address', 'placement_group', 'client_token', 'additional_info',
            'instance_profile_name', 'instance_profile_arn', 'tenancy', 'ebs_optimized', 'dry_run'
            ]:
            run_kwargs[arg] = self.heet.get_value(arg, kwargs=self.kwargs)


        if self.subnet_id:
            # AWS expect security group *ids* when calling via this technique
            # create network interface with security_groups and public ip address
            interface = boto.ec2.networkinterface.NetworkInterfaceSpecification(
                subnet_id=self.subnet_id,
                groups=self.security_groups,
                associate_public_ip_address=self.public
                )
            interfaces = boto.ec2.networkinterface.NetworkInterfaceCollection(interface)
            run_kwargs['network_interfaces'] = interfaces

        else:
            # AWS expect security groups *names* when calling via this technique
            run_kwargs['security_groups'] = self.security_groups


        #run_kwargs['dry_run'] = True
        reservation = self.conn.run_instances(self.ami, **run_kwargs)

        return reservation.instances[0]



    def wait_unil_ready(self):
        while True:
            try:
                self.instance.update()
                if self.instance.state != "pending":
                    break
                self.heet.logger.debug("%s state=%s" % (self.instance, self.instance.state))
            except boto.exception.EC2ResponseError as e:
                self.heet.logger.debug("waiting for instance %s" % self.instance)
            time.sleep(3)



    def wait_until_terminated(self):
        while True:
            try:
                self.instance.update()
                if self.instance.state == 'terminated':
                    break
                self.heet.logger.debug("%s state=%s" % (self.instance, self.instance.state))
            except boto.exception.EC2ResponseError as e:
                self.heet.logger.debug("waiting for instance %s" % self.instance)
            time.sleep(3)
        return



    def converge(self):
        if not self.get_instance():
            self.instance = self.provision_resource()
            self.wait_unil_ready()

        self.set_tag(AWSHeet.TAG, self.unique_tag)
        self.set_tag('Name', self.get_name())

        if self.get_dnsname():
            NickNameHelper(self.heet, self.get_dnsname(), self)

        if self.get_index_dnsname():
            NickNameHelper(self.heet, self.get_index_dnsname(), self)


        # set the security groups in case they have changes since the instance was first created
        self.conn.modify_instance_attribute(self.get_instance().id, 'groupSet', self.security_groups)


        #- Call post_converge hook. (To be set in your subclass of this base class)
        self.post_converge_hook()


        name = self.get_dnsname()

        if not name:
            name = self.get_instance().public_dns_name
        if not name:
            name = self.get_instance().ip_address
        self.heet.logger.info("the following instance is ready '%s'" % name)
        return self



    def destroy(self):
        # TODO consider deleting all CNAMEs that point to public dns name
        instance = self.get_instance()
        if not instance:
            return
        self.pre_destroy_hook()
        if self.get_dnsname():
            NickNameHelper(self.heet, self.get_dnsname(), self).destroy()
        if self.get_index_dnsname():
            NickNameHelper(self.heet, self.get_index_dnsname(), self).destroy()
        self.heet.logger.info("terminating %s" % instance)
        self.conn.terminate_instances([instance.id])
        self.wait_until_terminated()
        return



    def get_cname_target(self):
        """returns public_dns_name"""
        boto_self = self.get_instance()

        if boto_self is None:
            return None

        if self.public:
            return boto_self.public_dns_name
        else:
            return boto_self.private_ip_address



    def get_basename(self):
        """returns a base name, usually a combination of role and environment"""
        str = '%s-%s' % (self.environment, self.role)
        return re.sub('[^A-z0-9\-]', '-', str)



    def get_name(self):
        """returns a unique host name, usually a combination of role and environment and something unique about the instance. When converging, an Name tag is created with this value"""
        if self.get_instance():
            octets = self.get_instance().private_ip_address.split('.')
        else:
            octets = '0.0.0.0'.split('.')
        return '%s-%s-%s-%s-%s' % (self.get_basename(), octets[0], octets[1], octets[2], octets[3])



    def get_dnsname(self):
        """returns a unique dns name based on get_name()/get_basename() including domain. Return None when no domain provided or other exception"""
        try:
            return self.get_name() + '.' + self.heet.get_value('domain', required=True)
        except:
            return None



    def get_index_dnsname(self):
        """returns a unique dns name based on instance get_basename() and index including domain. Return None when no domain provided or other exception"""
        try:
            return "%s-%02d.%s" % (self.get_basename(), self.index, self.heet.get_value('domain', required=True))
        except:
            return None



    def set_tag(self, key, value):
        """add tag to the instance. This operation is idempotent. Tags are automatically destroyed when instances are terminated"""
        instance = self.get_instance()
        if instance is None:
            self.heet.logger.debug("Can't set tag on null instance")

        else:
            if key in instance.tags and instance.tags[key] == value:
                return
            self.heet.logger.debug("setting tag %s=%s on instance %s" % (key, value, instance))
            instance.add_tag(key, value)



    def is_subnet_public(self, subnet_id):
        """returns true if the Subnet is associated with a Route Table with a default route to an Internet Gateway"""
        # cache whether or not a subnet is public or private
        if subnet_id in InstanceHelper.subnet_public:
            return InstanceHelper.subnet_public[subnet_id]

        # get the route table associated with this subnet (or the default/main route table)
        route_tables = self.vpc_conn.get_all_route_tables(None, filters={'association.subnet-id': subnet_id})
        if len(route_tables) == 0:
            route_tables = self.vpc_conn.get_all_route_tables(None, filters={'association.main': 'true' })
        route_table = route_tables[0]

        # find the default route in the table and see if it points at an internet gateway
        public = False
        for r in route_table.routes:
            if r.destination_cidr_block == '0.0.0.0/0' and r.gateway_id and re.match('^igw-', r.gateway_id):
                public = True

        InstanceHelper.subnet_public[subnet_id] = public
        return public



    @classmethod
    def get_count_of_role(cls, role):
        """Return count of instances with this role. First invocation returns 1, second returns 2, etc."""
        current_count = cls.role_counts[role] if role in cls.role_counts else 0
        current_count += 1
        cls.role_counts[role] = current_count
        return current_count



    def supports_pv(self):
        """Return True when self.instance_type can boot from paravirtual EBS image (not HVM)
        http://aws.amazon.com/amazon-linux-ami/instance-type-matrix/"""
        return not re.search('^(i2|cc2|g2|cg1|r3|t2)\.', self.instance_type)






#- EOF<|MERGE_RESOLUTION|>--- conflicted
+++ resolved
@@ -96,38 +96,10 @@
         #- if the user_data is a dict, json encode it. Else assume it is JSON-encoded already.
         self.user_data = json.dumps(user_data) if type(user_data) == dict else user_data
 
-<<<<<<< HEAD
-        self.conn = boto.ec2.connect_to_region(
-            heet.get_region(),
-            aws_access_key_id=heet.access_key_id,
-            aws_secret_access_key=heet.secret_access_key)
-
-        self.vpc_conn = boto.vpc.connect_to_region(
-            heet.get_region(),
-            aws_access_key_id=heet.access_key_id,
-            aws_secret_access_key=heet.secret_access_key)
-
-
-        #- NBD: self.public == will this instance have a publicly-accessible IP address or not?
-        #self.public = heet.get_value('associate_public_ip_address', kwargs, default=self.is_subnet_public(self.subnet_id))
-        self.public = heet.get_value('associate_public_ip_address', kwargs, default=False)
-
-=======
         self.conn = self.heet.get_aws_service_connection(service_name='ec2')
         self.vpc_conn = self.heet.get_aws_service_connection(service_name='vpc')
 
-        #self.conn = boto.ec2.connect_to_region(
-        #    heet.get_region(),
-        #    aws_access_key_id=heet.access_key_id,
-        #    aws_secret_access_key=heet.secret_access_key)
-        #self.vpc_conn = boto.vpc.connect_to_region(
-        #    heet.get_region(),
-        #    aws_access_key_id=heet.access_key_id,
-        #    aws_secret_access_key=heet.secret_access_key)
-
-
         self.public = heet.get_value('associate_public_ip_address', kwargs, default=self.is_subnet_public(self.subnet_id))
->>>>>>> b9941a98
 
         # need unique way of identifying the instance based upon the inputs of this class (i.e. not the EC2 instance-id)
         self.unique_tag = '%s/%s/v=%s/%s/%s/index=%s/%s' % (self.heet.base_name, self.environment, self.version, self.ami, self.instance_type, self.index, self.role)
@@ -151,19 +123,12 @@
 
     def get_resource_object(self):
         """return boto object for existing resource or None of doesn't exist. the response is not cached"""
-<<<<<<< HEAD
-
-        for instance in self.conn.get_only_instances(filters={'tag:'+AWSHeet.TAG:self.unique_tag}):
-            if instance.state == 'pending' or instance.state == 'running':
-                return instance
-        return None
-=======
         matching_instances = self.conn.get_only_instances(filters={'tag:'+AWSHeet.TAG:self.unique_tag})
         if len(matching_instances) > 0:
+            #- TODO: log there was more than one match. This is unexpected.
             return matching_instances[0]
         else:
             return None
->>>>>>> b9941a98
 
 
 
