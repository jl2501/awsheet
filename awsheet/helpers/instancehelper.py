from ..core import AWSHeet
from .awshelper import AWSHelper
from .nicknamehelper import NickNameHelper
import time
import re
import os
import json
import subprocess
import tempfile
import argparse
import sys
import logging
import atexit
import boto
import boto.ec2
import boto.ec2.elb
import boto.cloudformation
import boto.vpc

class InstanceHelper(AWSHelper):
    "modular and convergent ec2 instances"
    def __init__(self, heet, role, normalize_name=False, **kwargs):
        self.heet = heet
        self.role = role
        self.environment = heet.get_value('environment', kwargs, default=heet.get_environment())
        self.normalize_name = normalize_name
        self.kwargs = kwargs
        self.ami = heet.get_value('ami', kwargs)
        self.pv_ami = heet.get_value('pv_ami', kwargs)
        self.hvm_ami = heet.get_value('hvm_ami', kwargs)
        self.key_name = heet.get_value('key_name', kwargs)
        self.instance_type = heet.get_value('instance_type', kwargs, default='t1.micro')
        # if instance does not support pv ami, use the default hvm_ami if defined
        if not self.supports_pv() and not self.hvm_ami is None:
            self.ami = self.hvm_ami
        # if self.ami is not defined (by default or via parameter), use the default pv_ami if defined
        if self.ami is None and not self.pv_ami is None:
            self.ami = self.pv_ami
        self.version = heet.get_value('version', kwargs, default=heet.get_version())
        self.index = heet.get_value('index', kwargs, default=InstanceHelper.get_count_of_role(role))
        # if subnets is provided as a list, pick a round-robin subnet_id
        self.subnets = heet.get_value('subnets', kwargs, default=[])
        if (isinstance(self.subnets, list) and len(self.subnets) > 0):
            # self.index is one-based so subtract one to get zero-based
            default_subnet_id = self.subnets[(self.index - 1) % len(self.subnets)]
        else:
            default_subnet_id = None
        self.subnet_id = heet.get_value('subnet_id', kwargs, default=default_subnet_id)
        # combine base_security_groups from heet defaults and security_groups from kwargs
        self.base_security_groups = heet.get_value('base_security_groups', default=[])
        self.security_groups = heet.get_value('security_groups', kwargs, default=[])
        self.security_groups.extend(self.base_security_groups)
        user_data = heet.get_value('user_data', kwargs)
        self.user_data = json.dumps(user_data) if type(user_data) == dict else user_data
        self.conn = boto.ec2.connect_to_region(
            heet.get_region(),
            aws_access_key_id=heet.access_key_id,
            aws_secret_access_key=heet.secret_access_key)
        self.vpc_conn = boto.vpc.connect_to_region(
            heet.get_region(),
            aws_access_key_id=heet.access_key_id,
            aws_secret_access_key=heet.secret_access_key)
        self.public = heet.get_value('associate_public_ip_address', kwargs, default=self.is_subnet_public(self.subnet_id))

        # need unique way of identifying the instance based upon the inputs of this class (i.e. not the EC2 instance-id)
        #self.unique_tag = '%s__%s__v%s__i%s' % (self.role, self.environment, self.version, self.index)
        self.unique_tag = '%s/%s/v=%s/%s/%s/index=%s/%s' % (self.heet.base_name, self.environment, self.version, self.ami, self.instance_type, self.index, self.role)
        # call post_init_hook before add_resource/converge
        self.post_init_hook()
        heet.add_resource(self)

    def __str__(self):
        return "Instance %s" % self.unique_tag


    def get_resource_object(self):
        """return boto object for existing resource or None of doesn't exist. the response is not cached"""
<<<<<<< HEAD
        matching_instances = self.conn.get_only_instances(filters={'tag:'+AWSHeet.TAG:self.unique_tag})

		#- return the first instance in any of the named states
        for instance in matching_instances:
            if instance.state in ['pending', 'running', 'stopped']:
                return instance

        return None

=======
        for instance in self.conn.get_only_instances(filters={'tag:'+AWSHeet.TAG:self.unique_tag}):
            if instance.state in ['pending', 'running', 'stopped']:
                return instance
        return None
>>>>>>> a1431621

    def get_instance(self):
        """cached copy of get_resource_object()"""
        if not hasattr(self, 'instance') or self.instance is None:
            self.instance = self.get_resource_object()
        return self.instance

    def find_key_name(self):
        """returns first Key Pair returned by api. This is just a guess that should work for some people if no key pair is specified"""
        key_pairs = self.conn.get_all_key_pairs()
        if len(key_pairs) == 0:
            raise Exception("your AWS account must have at least one Key Pair https://console.aws.amazon.com/ec2/v2/home?region=us-east-1#KeyPairs:")
        return key_pairs[0].name

    def provision_resource(self):
        """ask EC2 for a new instance and return boto ec2 instance object"""

        self.heet.logger.info("provisioning ec2 instance type %s for role=%s and environment=%s" % (self.instance_type, self.role, self.environment))

        if (self.key_name is None):
            self.key_name = self.find_key_name()
            self.heet.logger.debug("no key_name was provided, so use the first Key Pair from api: '%s'" % self.key_name)

        run_kwargs = {
            # only supporting 1 instance per reservation / helper
            'min_count' : 1,
            'max_count' : 1,
            'key_name' : self.key_name,
            'user_data' : self.user_data,
            'instance_type' : self.instance_type
            }

        # pass in any possibly argument to run_instances based on constructor args and heet defaults
        for arg in [
            'addressing_type', 'placement', 'kernel_id', 'ramdisk_id', 'monitoring_enabled',
            'block_device_map', 'disable_api_termination', 'instance_initiated_shutdown_behavior',
            'private_ip_address', 'placement_group', 'client_token', 'additional_info',
            'instance_profile_name', 'instance_profile_arn', 'tenancy', 'ebs_optimized', 'dry_run'
            ]:
            run_kwargs[arg] = self.heet.get_value(arg, kwargs=self.kwargs)

        if self.subnet_id:
            # AWS expect security group *ids* when calling via this technique
            # create network interface with security_groups and public ip address
            interface = boto.ec2.networkinterface.NetworkInterfaceSpecification(
                subnet_id=self.subnet_id,
                groups=self.security_groups,
                associate_public_ip_address=self.public
                )
            interfaces = boto.ec2.networkinterface.NetworkInterfaceCollection(interface)
            run_kwargs['network_interfaces'] = interfaces
        else:
            # AWS expect security groups *names* when calling via this technique
            run_kwargs['security_groups'] = self.security_groups

        #run_kwargs['dry_run'] = True
        reservation = self.conn.run_instances(self.ami, **run_kwargs)
        return reservation.instances[0]



    def wait_unil_ready(self):
        while True:
            try:
                self.instance.update()
                if self.instance.state != "pending":
                    break
                self.heet.logger.debug("%s state=%s" % (self.instance, self.instance.state))
            except boto.exception.EC2ResponseError as e:
                self.heet.logger.debug("waiting for instance %s" % self.instance)
            time.sleep(3)



    def wait_until_terminated(self):
        while True:
            try:
                self.instance.update()
                if self.instance.state == 'terminated':
                    break
                self.heet.logger.debug("%s state=%s" % (self.instance, self.instance.state))
            except boto.exception.EC2ResponseError as e:
                self.heet.logger.debug("waiting for instance %s" % self.instance)
            time.sleep(3)
        return



    def converge(self):
        if not self.get_instance():
            self.instance = self.provision_resource()
            self.wait_unil_ready()
        self.set_tag(AWSHeet.TAG, self.unique_tag)
        self.set_tag('Name', self.get_name())
        if self.get_dnsname():
            NickNameHelper(self.heet, self.get_dnsname(), self)
        if self.get_index_dnsname():
            NickNameHelper(self.heet, self.get_index_dnsname(), self)
        # set the security groups in case they have changes since the instance was first created
        self.conn.modify_instance_attribute(self.get_instance().id, 'groupSet', self.security_groups)
        self.post_converge_hook()
        name = self.get_dnsname()
        if not name:
            name = self.get_instance().public_dns_name
        if not name:
            name = self.get_instance().ip_address
        self.heet.logger.info("the following instance is ready '%s'" % name)
        return self



    def destroy(self):
        # TODO consider deleting all CNAMEs that point to public dns name
        instance = self.get_instance()
        if not instance:
            self.heet.logger.debug('No resource object to destroy found.')
            return
        self.pre_destroy_hook()
        if self.get_dnsname():
            NickNameHelper(self.heet, self.get_dnsname(), self).destroy()
        if self.get_index_dnsname():
            NickNameHelper(self.heet, self.get_index_dnsname(), self).destroy()
        self.heet.logger.info("terminating %s" % instance)
        self.conn.terminate_instances([instance.id])
        self.wait_until_terminated()
        return


    def get_cname_target(self):
        """returns public_dns_name"""
        cname_target = None
        if self.public:
            cname_target = self.get_instance().public_dns_name
        else:
            cname_target = self.get_instance().private_ip_address

        #self.heet.logger.debug('instancehelper.get_cname_target returning: {}'.format(cname_target))
        return cname_target


    def get_basename(self):
        """returns a base name, usually a combination of role and environment"""
        str = '%s-%s' % (self.environment, self.role)
        return re.sub('[^A-z0-9\-]', '-', str)

    def get_name(self):
        """returns a unique host name, usually a combination of role and environment and something unique about the instance. When converging, an Name tag is created with this value"""
        if self.get_instance():
            octets = self.get_instance().private_ip_address.split('.')
        else:
            octets = '0.0.0.0'.split('.')
        return '%s-%s-%s-%s-%s' % (self.get_basename(), octets[0], octets[1], octets[2], octets[3])

    def get_dnsname(self):
        """returns a unique dns name based on get_name()/get_basename() including domain. Return None when no domain provided or other exception"""
        try:
            return self.get_name() + self.heet.get_value('domain', required=True)
        except:
            return None

    def get_index_dnsname(self):
        """returns a unique dns name based on instance get_basename() and index including domain. Return None when no domain provided or other exception"""
        try:
            return "%s-%02d%s" % (self.get_basename(), self.index, self.heet.get_value('domain', required=True))
        except:
            return None

    def set_tag(self, key, value):
        """add tag to the instance. This operation is idempotent. Tags are automatically destroyed when instances are terminated"""
        instance = self.get_instance()
        if instance is None:
            self.heet.logger.debug("Can't set tag on null instance")

        else:
            if key in instance.tags and instance.tags[key] == value:
                return
            self.heet.logger.debug("setting tag %s=%s on instance %s" % (key, value, instance))
            instance.add_tag(key, value)

    # cache whether or not a subnet is public or private
    subnet_public = {}

    def is_subnet_public(self, subnet_id):
        """returns true if the Subnet is associated with a Route Table with a default route to an Internet Gateway"""

        # cache whether or not a subnet is public or private
        if subnet_id in InstanceHelper.subnet_public:
            return InstanceHelper.subnet_public[subnet_id]

        # get the route table associated with this subnet (or the default/main route table)
        route_tables = self.vpc_conn.get_all_route_tables(None, filters={'association.subnet-id': subnet_id})
        if len(route_tables) == 0:
            route_tables = self.vpc_conn.get_all_route_tables(None, filters={'association.main': 'true' })
        route_table = route_tables[0]

        # find the default route in the table and see if it points at an internet gateway
        public = False
        for r in route_table.routes:
            if r.destination_cidr_block == '0.0.0.0/0' and r.gateway_id and re.match('^igw-', r.gateway_id):
                public = True

        InstanceHelper.subnet_public[subnet_id] = public
        return public

    role_counts = {}
    @classmethod
    def get_count_of_role(cls, role):
        """Return count of instances with this role. First invocation returns 1, second returns 2, etc."""
        current_count = cls.role_counts[role] if role in cls.role_counts else 0
        current_count += 1
        cls.role_counts[role] = current_count
        return current_count

    def supports_pv(self):
        """Return True when self.instance_type can boot from paravirtual EBS image (not HVM)
        http://aws.amazon.com/amazon-linux-ami/instance-type-matrix/"""
        return not re.search('^(i2|cc2|g2|cg1|r3|t2|m4)\.', self.instance_type)
<|MERGE_RESOLUTION|>--- conflicted
+++ resolved
@@ -75,9 +75,7 @@
 
     def get_resource_object(self):
         """return boto object for existing resource or None of doesn't exist. the response is not cached"""
-<<<<<<< HEAD
         matching_instances = self.conn.get_only_instances(filters={'tag:'+AWSHeet.TAG:self.unique_tag})
-
 		#- return the first instance in any of the named states
         for instance in matching_instances:
             if instance.state in ['pending', 'running', 'stopped']:
@@ -85,12 +83,6 @@
 
         return None
 
-=======
-        for instance in self.conn.get_only_instances(filters={'tag:'+AWSHeet.TAG:self.unique_tag}):
-            if instance.state in ['pending', 'running', 'stopped']:
-                return instance
-        return None
->>>>>>> a1431621
 
     def get_instance(self):
         """cached copy of get_resource_object()"""
